# do not forget to keep a three-number version!!!
import datetime
_current_year_ = datetime.datetime.now().year

<<<<<<< HEAD
__GridCal_VERSION__ = "4.6.1"
=======
__GridCal_VERSION__ = "4.4.7a32"
>>>>>>> 3713909f

url = 'https://github.com/SanPen/GridCal'

about_msg = "GridCal v" + str(__GridCal_VERSION__) + '\n\n'

about_msg += """
GridCal has been carefully crafted since 2015 to 
serve as a platform for research and consultancy. 
Visit https://gridcal.org for more details.\n"""

about_msg += """
This program is free software; you can redistribute it and/or
modify it under the terms of the GNU Lesser General Public
License as published by the Free Software Foundation; either
version 3 of the License, or (at your option) any later version.

This program is distributed in the hope that it will be useful,
but WITHOUT ANY WARRANTY; without even the implied warranty of
MERCHANTABILITY or FITNESS FOR A PARTICULAR PURPOSE.  See the GNU
Lesser General Public License for more details.

The source of GridCal can be found at:
""" + url + "\n\n"

copyright_msg = 'Copyright (C) 2015-' + str(_current_year_) + ' Santiago Peñate Vera'

contributors_msg = 'Michel Lavoie (Transformer automation)\n'
contributors_msg += 'Bengt Lüers (Better testing)\n'
contributors_msg += 'Josep Fanals Batllori (HELM, Sequence Short circuit)\n'
contributors_msg += 'Manuel Navarro Catalán (Better documentation)\n'
contributors_msg += 'Paul Schultz (Grid Generator)\n'
contributors_msg += 'Andrés Ramiro (Optimal net transfer capacity)\n'
contributors_msg += 'Ameer Carlo Lubang (Sequence short-circuit)\n'

about_msg += copyright_msg + '\n' + contributors_msg<|MERGE_RESOLUTION|>--- conflicted
+++ resolved
@@ -2,11 +2,7 @@
 import datetime
 _current_year_ = datetime.datetime.now().year
 
-<<<<<<< HEAD
-__GridCal_VERSION__ = "4.6.1"
-=======
 __GridCal_VERSION__ = "4.4.7a32"
->>>>>>> 3713909f
 
 url = 'https://github.com/SanPen/GridCal'
 
@@ -35,10 +31,9 @@
 
 contributors_msg = 'Michel Lavoie (Transformer automation)\n'
 contributors_msg += 'Bengt Lüers (Better testing)\n'
-contributors_msg += 'Josep Fanals Batllori (HELM, Sequence Short circuit)\n'
+contributors_msg += 'Josep Fanals Batllori (HELM)\n'
 contributors_msg += 'Manuel Navarro Catalán (Better documentation)\n'
 contributors_msg += 'Paul Schultz (Grid Generator)\n'
 contributors_msg += 'Andrés Ramiro (Optimal net transfer capacity)\n'
-contributors_msg += 'Ameer Carlo Lubang (Sequence short-circuit)\n'
 
 about_msg += copyright_msg + '\n' + contributors_msg