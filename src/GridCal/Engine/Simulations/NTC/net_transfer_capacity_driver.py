--- conflicted
+++ resolved
@@ -31,13 +31,8 @@
 ########################################################################################################################
 
 
-<<<<<<< HEAD
-# @nb.njit()
-def compute_alpha(ptdf, P0, idx1, idx2):
-=======
 @nb.njit()
 def compute_alpha(ptdf, P0, idx1, idx2, bus_types, dT=1.0):
->>>>>>> 37ad62a2
     """
     Compute all lines' ATC
     :param ptdf: Power transfer distribution factors (n-branch, n-bus)
@@ -48,21 +43,14 @@
     :param dT: Exchange amount
     :return: Exchange sensitivity vector for all the lines
     """
+
+    nbr = ptdf.shape[0]
     nbus = ptdf.shape[1]
 
     # declare the bus injections increment due to the transference
     dP = np.zeros(nbus)
 
     # set the sending power increment proportional to the current power
-<<<<<<< HEAD
-    dTi[idx1] = P0[idx1] / P0[idx1].sum()
-
-    # set the receiving power increment proportional to the current power
-    dTi[idx2] = -P0[idx2] / P0[idx2].sum()
-
-    # compute the line flow increments due to the exchange increment dT in MW
-    alpha = ptdf.dot(dTi)
-=======
     n1 = 0.0
     for i in idx1:
         if bus_types[i] == 2 or bus_types[i] == 3:  # it is a PV or slack node
@@ -87,31 +75,20 @@
 
     # compute the sensitivity
     alpha = dflow / dT
->>>>>>> 37ad62a2
 
     return alpha
 
 
 @nb.njit()
-<<<<<<< HEAD
-def compute_atc(ptdf, lodf, alpha, flows, rates, contingency_rates, threshold=0.02):
-=======
 def compute_ntc(ptdf, lodf, alpha, flows, rates, contingency_rates, threshold=0.005):
->>>>>>> 37ad62a2
     """
     Compute all lines' ATC
     :param ptdf: Power transfer distribution factors (n-branch, n-bus)
     :param lodf: Line outage distribution factors (n-branch, n-outage branch)
     :param alpha: Branch sensitivities to the exchange [p.u.]
-<<<<<<< HEAD
-    :param flows: Line Sf [MW]
-    :param rates: all line rates vector
-    :param contingency_rates: all branch contingency rates vector
-=======
     :param flows: branches power injected at the "from" side [MW]
     :param rates: all branches rates vector
     :param contingency_rates: all branches contingency rates vector
->>>>>>> 37ad62a2
     :param threshold: value that determines if a line is studied for the ATC calculation
     :return:
              beta_mat: Matrix of beta values (branch, contingency_branch)
@@ -123,21 +100,6 @@
     """
 
     nbr = ptdf.shape[0]
-<<<<<<< HEAD
-    nbus = ptdf.shape[1]
-    ncon = lodf.shape[1]
-
-    # explore the ATC
-    atc_max = np.zeros(nbr)
-    atc_min = np.zeros(nbr)
-    worst_max = 0
-    worst_min = 0
-    worst_contingency_max = 0
-    worst_contingency_min = 0
-
-    PS_down = -1e20  # should increase
-    PS_up = 1e20  # should decrease
-=======
 
     # explore the ATC
     atc_n = np.zeros(nbr)
@@ -146,31 +108,11 @@
     beta_used = np.zeros(nbr)
     atc_limiting_contingency_branch = np.zeros(nbr)
     atc_limiting_contingency_flow = flows.copy()
->>>>>>> 37ad62a2
 
     for m in range(nbr):  # for each branch
 
         if abs(alpha[m]) > threshold and abs(flows[m]) < rates[m]:  # if the branch is relevant enough for the NTC...
 
-<<<<<<< HEAD
-            # compute for the base situations
-            beta_ij = (rates[m] - flows[m]) / alpha[m]
-            gamma_ij = (-rates[m] - flows[m]) / alpha[m]
-
-            if beta_ij > gamma_ij:
-                PS_up = beta_ij
-                PS_down = gamma_ij
-            else:
-                PS_up = gamma_ij
-                PS_down = beta_ij
-
-            # explore the ATC in "N-1"
-            for c in range(ncon):  # for each contingency
-
-                if m != c:
-                    # compute the OTDF of the exchange
-                    otdf_value = alpha[m] + lodf[m, c] * alpha[c]
-=======
             # compute the ATC in "N"
             if alpha[m] == 0:
                 atc_final[m] = np.inf
@@ -192,49 +134,11 @@
                 beta_used[m] = beta_mat[m, c]  # default
 
                 if m != c:
->>>>>>> 37ad62a2
 
                     # compute the contingency flow
                     contingency_flow = flows[m] + lodf[m, c] * flows[c]
                     atc_limiting_contingency_flow[m] = contingency_flow  # default
 
-<<<<<<< HEAD
-                    # if abs(otdf) > threshold and abs(contingency_flow) <= contingency_rates[m]:
-                    if abs(contingency_flow) <= contingency_rates[m] and otdf_value != 0.0:
-
-                        # compute the branch + contingency ATC for each "sense" of the flow
-                        beta_ij = (contingency_rates[m] - contingency_flow) / otdf_value
-                        gamma_ij = (-contingency_rates[m] - contingency_flow) / otdf_value
-
-                        # sort the values, it is the same as:
-                        if beta_ij > gamma_ij:
-                            PSup_ij = beta_ij
-                            PSdw_ij = gamma_ij
-                        else:
-                            PSup_ij = gamma_ij
-                            PSdw_ij = beta_ij
-
-                        # remember the values
-                        if PSup_ij < PS_up:
-                            PS_up = PSup_ij
-                            atc_min[m] = PSdw_ij
-                            worst_min = m
-                            worst_contingency_min = c
-
-                        if PSdw_ij > PS_down:
-                            PS_down = PSdw_ij
-                            atc_max[m] = PSdw_ij
-                            worst_max = m
-                            worst_contingency_max = c
-
-    if PS_up == 1e20:
-        PS_up = 0.0
-
-    if PS_down == -1e20:
-        PS_down = 0.0
-
-    return atc_max, atc_min, worst_max, worst_min, worst_contingency_max, worst_contingency_min, PS_down, PS_up
-=======
                     if abs(beta_mat[m, c]) > threshold and abs(contingency_flow) <= contingency_rates[m]:
 
                         # compute the ATC in "N-1"
@@ -253,7 +157,6 @@
                             atc_limiting_contingency_branch[m] = c
 
     return beta_mat, beta_used, atc_n, atc_final, atc_limiting_contingency_branch, atc_limiting_contingency_flow
->>>>>>> 37ad62a2
 
 
 class NetTransferCapacityResults(ResultsTemplate):
@@ -276,16 +179,6 @@
                                                     ResultTypes.NetTransferCapacityReport
                                                     ],
                                  data_variables=['alpha',
-<<<<<<< HEAD
-                                                 'atc_max',
-                                                 'atc_min',
-                                                 'worst_max',
-                                                 'worst_min',
-                                                 'worst_contingency_max',
-                                                 'worst_contingency_min',
-                                                 'PS_down',
-                                                 'PS_up',
-=======
                                                  'beta_mat',
                                                  'beta_used',
                                                  'atc',
@@ -295,7 +188,6 @@
                                                  'base_flow',
                                                  'rates',
                                                  'contingency_rates',
->>>>>>> 37ad62a2
                                                  'report',
                                                  'report_headers',
                                                  'report_indices',
@@ -317,27 +209,6 @@
         self.contingency_rates = np.zeros(self.n_br)
 
         self.alpha = np.zeros(self.n_br)
-<<<<<<< HEAD
-        self.atc_max = np.zeros(self.n_br)
-        self.atc_min = np.zeros(self.n_br)
-        self.worst_max = 0
-        self.worst_min = 0
-        self.worst_contingency_max = 0
-        self.worst_contingency_min = 0
-        self.PS_down = 0.0
-        self.PS_up = 0.0
-
-        self.report = np.empty((1, 8), dtype=object)
-        self.report_headers = ['Branch min',
-                               'Branch max',
-                               'Worst Contingency min',
-                               'Worst Contingency max',
-                               'ATC max',
-                               'ATC min',
-                               'PS down',
-                               'PS up']
-        self.report_indices = ['All']
-=======
         self.atc = np.zeros(self.n_br)
         self.atc_n = np.zeros(self.n_br)
         self.beta_mat = np.zeros((self.n_br, self.n_br))
@@ -358,7 +229,6 @@
                                'Beta',
                                'ATC']
         self.report_indices = self.branch_names
->>>>>>> 37ad62a2
 
     def get_steps(self):
         return
@@ -368,27 +238,6 @@
 
         :return:
         """
-<<<<<<< HEAD
-        self.report = np.empty((1, 8), dtype=object)
-        self.report_headers = ['Branch min',
-                               'Branch max',
-                               'Worst Contingency min',
-                               'Worst Contingency max',
-                               'ATC max',
-                               'ATC min',
-                               'PS down',
-                               'PS up']
-        self.report_indices = ['All']
-
-        self.report[0, 0] = self.branch_names[self.worst_max]
-        self.report[0, 1] = self.branch_names[self.worst_min]
-        self.report[0, 2] = self.branch_names[self.worst_contingency_max]
-        self.report[0, 3] = self.branch_names[self.worst_contingency_min]
-        self.report[0, 4] = self.atc_max[self.worst_max]
-        self.report[0, 5] = self.atc_min[self.worst_min]
-        self.report[0, 6] = self.PS_down
-        self.report[0, 7] = self.PS_up
-=======
         self.report = np.empty((self.n_br, 10), dtype=object)
         self.report_headers = ['Branch',
                                'Base flow',
@@ -415,24 +264,16 @@
         self.report[:, 7] = self.contingency_rates[idx]
         self.report[:, 8] = self.beta_used[idx]
         self.report[:, 9] = self.atc[idx]
->>>>>>> 37ad62a2
 
     def get_results_dict(self):
         """
         Returns a dictionary with the results sorted in a dictionary
         :return: dictionary of 2D numpy arrays (probably of complex numbers)
         """
-<<<<<<< HEAD
-        data = {'atc_max': self.atc_max.tolist(),
-                'atc_min': self.atc_min.tolist(),
-                'PS_max': self.PS_down,
-                'PS_min': self.PS_up}
-=======
         data = {'atc': self.atc.tolist(),
                 'atc_limiting_contingency_flow': self.atc_limiting_contingency_flow.tolist(),
                 'base_flow': self.base_flow,
                 'atc_limiting_contingency_branch': self.atc_limiting_contingency_branch}
->>>>>>> 37ad62a2
         return data
 
     def mdl(self, result_type: ResultTypes):
@@ -443,14 +284,6 @@
         """
         index = self.branch_names
 
-<<<<<<< HEAD
-        if result_type == ResultTypes.NetTransferCapacityPS:
-            data = np.array([self.PS_up, self.PS_down])
-            y_label = '(MW)'
-            title, _ = result_type.value
-            labels = ['Power shift']
-            index = ['PS up', 'PS down']
-=======
         if result_type == ResultTypes.NetTransferCapacity:
             data = self.atc
             y_label = '(MW)'
@@ -463,7 +296,6 @@
             title, _ = result_type.value
             labels = ['ATC (N)']
             index = self.branch_names
->>>>>>> 37ad62a2
         elif result_type == ResultTypes.NetTransferCapacityAlpha:
             data = self.alpha
             y_label = '(p.u.)'
@@ -552,6 +384,13 @@
         # compile the circuit
         nc = compile_snapshot_circuit(self.grid)
 
+        # get the converted bus indices
+        # idx1b, idx2b = compute_transfer_indices(idx1=self.options.bus_idx_from,
+        #                                         idx2=self.options.bus_idx_to,
+        #                                         bus_types=nc.bus_types)
+        idx1b = self.options.bus_idx_from
+        idx2b = self.options.bus_idx_to
+
         # declare the linear analysis
         linear = LinearAnalysis(grid=self.grid,
                                 distributed_slack=self.options.distributed_slack,
@@ -564,38 +403,10 @@
                                                   br_names=linear.numerical_circuit.branch_names,
                                                   bus_names=linear.numerical_circuit.bus_names,
                                                   bus_types=linear.numerical_circuit.bus_types,
-                                                  bus_idx_from=self.options.bus_idx_from,
-                                                  bus_idx_to=self.options.bus_idx_to)
+                                                  bus_idx_from=idx1b,
+                                                  bus_idx_to=idx2b)
 
         # compute the branch exchange sensitivity (alpha)
-<<<<<<< HEAD
-        alpha = compute_alpha(ptdf=linear.PTDF,
-                              P0=nc.Sbus.real,
-                              idx1=self.options.bus_idx_from,
-                              idx2=self.options.bus_idx_to)
-
-        # compute NTC
-        atc_max, atc_min, worst_max, worst_min, \
-        worst_contingency_max, worst_contingency_min, PS_down, PS_up = compute_atc(ptdf=linear.PTDF,
-                                                                                   lodf=linear.LODF,
-                                                                                   alpha=alpha,
-                                                                                   flows=linear.get_flows(nc.Sbus),
-                                                                                   rates=nc.Rates,
-                                                                                   contingency_rates=nc.ContingencyRates,
-                                                                                   threshold=self.options.threshold
-                                                                                   )
-
-        # post-process and store the results
-        self.results.alpha = alpha
-        self.results.atc_max = atc_max
-        self.results.atc_min = atc_min
-        self.results.worst_max = worst_max
-        self.results.worst_max = worst_max
-        self.results.worst_contingency_max = worst_contingency_max
-        self.results.worst_contingency_min = worst_contingency_min
-        self.results.PS_down = PS_down
-        self.results.PS_up = PS_up
-=======
         alpha = compute_alpha(ptdf=linear.PTDF, P0=nc.Sbus.real,
                               idx1=idx1b, idx2=idx2b,
                               bus_types=nc.bus_types,
@@ -628,7 +439,6 @@
         self.results.rates = nc.Rates
         self.results.contingency_rates = nc.ContingencyRates
 
->>>>>>> 37ad62a2
         self.results.make_report()
 
         end = time.time()
