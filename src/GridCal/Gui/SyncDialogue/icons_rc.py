--- conflicted
+++ resolved
@@ -6,452 +6,414 @@
 from PySide2 import QtCore
 
 qt_resource_data = b"\
-\x00\x00\x0ai\
+\x00\x00\x0a\xb1\
 <\
 ?xml version=\x221.\
 0\x22 encoding=\x22UTF\
 -8\x22 standalone=\x22\
-no\x22?>\x0a<svg\x0a   xm\
-lns:dc=\x22http://p\
-url.org/dc/eleme\
-nts/1.1/\x22\x0a   xml\
-ns:cc=\x22http://cr\
-eativecommons.or\
-g/ns#\x22\x0a   xmlns:\
-rdf=\x22http://www.\
-w3.org/1999/02/2\
-2-rdf-syntax-ns#\
-\x22\x0a   xmlns:svg=\x22\
-http://www.w3.or\
-g/2000/svg\x22\x0a   x\
-mlns=\x22http://www\
-.w3.org/2000/svg\
-\x22\x0a   xmlns:sodip\
-odi=\x22http://sodi\
-podi.sourceforge\
-.net/DTD/sodipod\
-i-0.dtd\x22\x0a   xmln\
-s:inkscape=\x22http\
-://www.inkscape.\
-org/namespaces/i\
-nkscape\x22\x0a   widt\
-h=\x2248\x22\x0a   height\
-=\x2248\x22\x0a   viewBox\
-=\x220 0 48 48\x22\x0a   \
-version=\x221.1\x22\x0a  \
- id=\x22svg4\x22\x0a   so\
-dipodi:docname=\x22\
-accept2.svg\x22\x0a   \
-inkscape:version\
-=\x220.92.3 (240554\
-6, 2018-03-11)\x22>\
-\x0a  <metadata\x0a   \
-  id=\x22metadata10\
-\x22>\x0a    <rdf:RDF>\
-\x0a      <cc:Work\x0a\
-         rdf:abo\
-ut=\x22\x22>\x0a        <\
-dc:format>image/\
-svg+xml</dc:form\
-at>\x0a        <dc:\
-type\x0a           \
-rdf:resource=\x22ht\
-tp://purl.org/dc\
-/dcmitype/StillI\
-mage\x22 />\x0a      <\
-/cc:Work>\x0a    </\
-rdf:RDF>\x0a  </met\
-adata>\x0a  <defs\x0a \
-    id=\x22defs8\x22 /\
->\x0a  <sodipodi:na\
-medview\x0a     pag\
-ecolor=\x22#ffffff\x22\
-\x0a     bordercolo\
-r=\x22#666666\x22\x0a    \
+no\x22?>\x0d\x0a<svg\x0d\x0a   \
+xmlns:dc=\x22http:/\
+/purl.org/dc/ele\
+ments/1.1/\x22\x0d\x0a   \
+xmlns:cc=\x22http:/\
+/creativecommons\
+.org/ns#\x22\x0d\x0a   xm\
+lns:rdf=\x22http://\
+www.w3.org/1999/\
+02/22-rdf-syntax\
+-ns#\x22\x0d\x0a   xmlns:\
+svg=\x22http://www.\
+w3.org/2000/svg\x22\
+\x0d\x0a   xmlns=\x22http\
+://www.w3.org/20\
+00/svg\x22\x0d\x0a   xmln\
+s:sodipodi=\x22http\
+://sodipodi.sour\
+ceforge.net/DTD/\
+sodipodi-0.dtd\x22\x0d\
+\x0a   xmlns:inksca\
+pe=\x22http://www.i\
+nkscape.org/name\
+spaces/inkscape\x22\
+\x0d\x0a   width=\x2248\x22\x0d\
+\x0a   height=\x2248\x22\x0d\
+\x0a   viewBox=\x220 0\
+ 48 48\x22\x0d\x0a   vers\
+ion=\x221.1\x22\x0d\x0a   id\
+=\x22svg4\x22\x0d\x0a   sodi\
+podi:docname=\x22ac\
+cept2.svg\x22\x0d\x0a   i\
+nkscape:version=\
+\x220.92.3 (2405546\
+, 2018-03-11)\x22>\x0d\
+\x0a  <metadata\x0d\x0a  \
+   id=\x22metadata1\
+0\x22>\x0d\x0a    <rdf:RD\
+F>\x0d\x0a      <cc:Wo\
+rk\x0d\x0a         rdf\
+:about=\x22\x22>\x0d\x0a    \
+    <dc:format>i\
+mage/svg+xml</dc\
+:format>\x0d\x0a      \
+  <dc:type\x0d\x0a    \
+       rdf:resou\
+rce=\x22http://purl\
+.org/dc/dcmitype\
+/StillImage\x22 />\x0d\
+\x0a      </cc:Work\
+>\x0d\x0a    </rdf:RDF\
+>\x0d\x0a  </metadata>\
+\x0d\x0a  <defs\x0d\x0a     \
+id=\x22defs8\x22 />\x0d\x0a \
+ <sodipodi:named\
+view\x0d\x0a     pagec\
+olor=\x22#ffffff\x22\x0d\x0a\
+     bordercolor\
+=\x22#666666\x22\x0d\x0a    \
  borderopacity=\x22\
-1\x22\x0a     objectto\
-lerance=\x2210\x22\x0a   \
-  gridtolerance=\
-\x2210\x22\x0a     guidet\
-olerance=\x2210\x22\x0a  \
-   inkscape:page\
-opacity=\x220\x22\x0a    \
- inkscape:pagesh\
-adow=\x222\x22\x0a     in\
-kscape:window-wi\
-dth=\x221853\x22\x0a     \
-inkscape:window-\
-height=\x221025\x22\x0a  \
-   id=\x22namedview\
-6\x22\x0a     showgrid\
-=\x22false\x22\x0a     in\
-kscape:zoom=\x226.3\
-333333\x22\x0a     ink\
-scape:cx=\x2226.339\
-228\x22\x0a     inksca\
-pe:cy=\x2250.577833\
-\x22\x0a     inkscape:\
-window-x=\x2267\x22\x0a  \
-   inkscape:wind\
-ow-y=\x2227\x22\x0a     i\
-nkscape:window-m\
-aximized=\x221\x22\x0a   \
+1\x22\x0d\x0a     objectt\
+olerance=\x2210\x22\x0d\x0a \
+    gridtoleranc\
+e=\x2210\x22\x0d\x0a     gui\
+detolerance=\x2210\x22\
+\x0d\x0a     inkscape:\
+pageopacity=\x220\x22\x0d\
+\x0a     inkscape:p\
+ageshadow=\x222\x22\x0d\x0a \
+    inkscape:win\
+dow-width=\x221853\x22\
+\x0d\x0a     inkscape:\
+window-height=\x221\
+025\x22\x0d\x0a     id=\x22n\
+amedview6\x22\x0d\x0a    \
+ showgrid=\x22false\
+\x22\x0d\x0a     inkscape\
+:zoom=\x226.3333333\
+\x22\x0d\x0a     inkscape\
+:cx=\x2226.339228\x22\x0d\
+\x0a     inkscape:c\
+y=\x2250.577833\x22\x0d\x0a \
+    inkscape:win\
+dow-x=\x2267\x22\x0d\x0a    \
+ inkscape:window\
+-y=\x2227\x22\x0d\x0a     in\
+kscape:window-ma\
+ximized=\x221\x22\x0d\x0a   \
   inkscape:curre\
 nt-layer=\x22svg4\x22 \
-/>\x0a  <path\x0a     \
-style=\x22fill:#00d\
-4aa;fill-rule:ev\
-enodd;stroke:#00\
-d4aa;stroke-widt\
-h:0.73550624px;s\
-troke-linecap:bu\
-tt;stroke-linejo\
-in:miter;stroke-\
-opacity:1\x22\x0a     \
-d=\x22M 2.2550022,3\
-5.606185 9.58513\
-14,44.881044 28.\
-882821,28.425649\
- 26.040526,26.48\
-0922 10.482698,3\
-8.14929 5.246891\
-2,34.708618 Z\x22\x0a \
-    id=\x22path815\x22\
-\x0a     inkscape:c\
-onnector-curvatu\
-re=\x220\x22 />\x0a  <g\x0a \
-    style=\x22strok\
-e:#37c8ab;stroke\
--width:21;stroke\
--miterlimit:4;st\
-roke-dasharray:n\
-one\x22\x0a     id=\x22g8\
-58\x22\x0a     transfo\
-rm=\x22matrix(0.225\
-97714,0,0,0.2259\
-7714,-8.857672,-\
-3.3950478)\x22>\x0a   \
- <path\x0a       so\
-dipodi:nodetypes\
-=\x22cc\x22\x0a       sty\
-le=\x22fill:none;fi\
-ll-rule:evenodd;\
-stroke:#ff8080;s\
-troke-width:15.5\
-7077312;stroke-l\
-inecap:round;str\
-oke-linejoin:mit\
-er;stroke-miterl\
-imit:4;stroke-da\
-sharray:none;str\
-oke-opacity:1\x22\x0a \
-      d=\x22M 58.68\
-6516,34.154113 1\
-33.69982,108.387\
-51\x22\x0a       id=\x22p\
-ath812\x22\x0a       i\
-nkscape:connecto\
-r-curvature=\x220\x22 \
-/>\x0a    <path\x0a   \
-    sodipodi:nod\
-etypes=\x22cc\x22\x0a    \
-   style=\x22fill:n\
-one;fill-rule:ev\
-enodd;stroke:#ff\
-8080;stroke-widt\
-h:15.57077312;st\
-roke-linecap:rou\
-nd;stroke-linejo\
-in:miter;stroke-\
-miterlimit:4;str\
-oke-dasharray:no\
-ne;stroke-opacit\
-y:1\x22\x0a       d=\x22M\
- 132.74009,34.47\
-4021 59.646243,1\
-08.0676\x22\x0a       \
-id=\x22path812-3\x22\x0a \
-      inkscape:c\
-onnector-curvatu\
-re=\x220\x22 />\x0a  </g>\
-\x0a</svg>\x0a\
-\x00\x00\x07\x02\
+/>\x0d\x0a  <path\x0d\x0a   \
+  style=\x22fill:#0\
+0d4aa;fill-rule:\
+evenodd;stroke:#\
+00d4aa;stroke-wi\
+dth:0.73550624px\
+;stroke-linecap:\
+butt;stroke-line\
+join:miter;strok\
+e-opacity:1\x22\x0d\x0a  \
+   d=\x22M 2.255002\
+2,35.606185 9.58\
+51314,44.881044 \
+28.882821,28.425\
+649 26.040526,26\
+.480922 10.48269\
+8,38.14929 5.246\
+8912,34.708618 Z\
+\x22\x0d\x0a     id=\x22path\
+815\x22\x0d\x0a     inksc\
+ape:connector-cu\
+rvature=\x220\x22 />\x0d\x0a\
+  <g\x0d\x0a     style\
+=\x22stroke:#37c8ab\
+;stroke-width:21\
+;stroke-miterlim\
+it:4;stroke-dash\
+array:none\x22\x0d\x0a   \
+  id=\x22g858\x22\x0d\x0a   \
+  transform=\x22mat\
+rix(0.22597714,0\
+,0,0.22597714,-8\
+.857672,-3.39504\
+78)\x22>\x0d\x0a    <path\
+\x0d\x0a       sodipod\
+i:nodetypes=\x22cc\x22\
+\x0d\x0a       style=\x22\
+fill:none;fill-r\
+ule:evenodd;stro\
+ke:#ff8080;strok\
+e-width:15.57077\
+312;stroke-linec\
+ap:round;stroke-\
+linejoin:miter;s\
+troke-miterlimit\
+:4;stroke-dashar\
+ray:none;stroke-\
+opacity:1\x22\x0d\x0a    \
+   d=\x22M 58.68651\
+6,34.154113 133.\
+69982,108.38751\x22\
+\x0d\x0a       id=\x22pat\
+h812\x22\x0d\x0a       in\
+kscape:connector\
+-curvature=\x220\x22 /\
+>\x0d\x0a    <path\x0d\x0a  \
+     sodipodi:no\
+detypes=\x22cc\x22\x0d\x0a  \
+     style=\x22fill\
+:none;fill-rule:\
+evenodd;stroke:#\
+ff8080;stroke-wi\
+dth:15.57077312;\
+stroke-linecap:r\
+ound;stroke-line\
+join:miter;strok\
+e-miterlimit:4;s\
+troke-dasharray:\
+none;stroke-opac\
+ity:1\x22\x0d\x0a       d\
+=\x22M 132.74009,34\
+.474021 59.64624\
+3,108.0676\x22\x0d\x0a   \
+    id=\x22path812-\
+3\x22\x0d\x0a       inksc\
+ape:connector-cu\
+rvature=\x220\x22 />\x0d\x0a\
+  </g>\x0d\x0a</svg>\x0d\x0a\
+\
+\x00\x00\x079\
 <\
 ?xml version=\x221.\
 0\x22 encoding=\x22UTF\
 -8\x22 standalone=\x22\
-no\x22?>\x0a<svg\x0a   xm\
-lns:dc=\x22http://p\
-url.org/dc/eleme\
-nts/1.1/\x22\x0a   xml\
-ns:cc=\x22http://cr\
-eativecommons.or\
-g/ns#\x22\x0a   xmlns:\
-rdf=\x22http://www.\
-w3.org/1999/02/2\
-2-rdf-syntax-ns#\
-\x22\x0a   xmlns:svg=\x22\
-http://www.w3.or\
-g/2000/svg\x22\x0a   x\
-mlns=\x22http://www\
-.w3.org/2000/svg\
-\x22\x0a   xmlns:sodip\
-odi=\x22http://sodi\
-podi.sourceforge\
-.net/DTD/sodipod\
-i-0.dtd\x22\x0a   xmln\
-s:inkscape=\x22http\
-://www.inkscape.\
-org/namespaces/i\
-nkscape\x22\x0a   widt\
-h=\x2248\x22\x0a   height\
-=\x2248\x22\x0a   viewBox\
-=\x220 0 48 48\x22\x0a   \
-version=\x221.1\x22\x0a  \
- id=\x22svg4\x22\x0a   so\
-dipodi:docname=\x22\
-accept.svg\x22\x0a   i\
-nkscape:version=\
-\x220.92.3 (2405546\
-, 2018-03-11)\x22>\x0a\
-  <metadata\x0a    \
- id=\x22metadata10\x22\
->\x0a    <rdf:RDF>\x0a\
-      <cc:Work\x0a \
-        rdf:abou\
-t=\x22\x22>\x0a        <d\
-c:format>image/s\
-vg+xml</dc:forma\
-t>\x0a        <dc:t\
-ype\x0a           r\
-df:resource=\x22htt\
-p://purl.org/dc/\
-dcmitype/StillIm\
-age\x22 />\x0a      </\
-cc:Work>\x0a    </r\
-df:RDF>\x0a  </meta\
-data>\x0a  <defs\x0a  \
-   id=\x22defs8\x22 />\
-\x0a  <sodipodi:nam\
-edview\x0a     page\
-color=\x22#ffffff\x22\x0a\
-     bordercolor\
-=\x22#666666\x22\x0a     \
+no\x22?>\x0d\x0a<svg\x0d\x0a   \
+xmlns:dc=\x22http:/\
+/purl.org/dc/ele\
+ments/1.1/\x22\x0d\x0a   \
+xmlns:cc=\x22http:/\
+/creativecommons\
+.org/ns#\x22\x0d\x0a   xm\
+lns:rdf=\x22http://\
+www.w3.org/1999/\
+02/22-rdf-syntax\
+-ns#\x22\x0d\x0a   xmlns:\
+svg=\x22http://www.\
+w3.org/2000/svg\x22\
+\x0d\x0a   xmlns=\x22http\
+://www.w3.org/20\
+00/svg\x22\x0d\x0a   xmln\
+s:sodipodi=\x22http\
+://sodipodi.sour\
+ceforge.net/DTD/\
+sodipodi-0.dtd\x22\x0d\
+\x0a   xmlns:inksca\
+pe=\x22http://www.i\
+nkscape.org/name\
+spaces/inkscape\x22\
+\x0d\x0a   width=\x2248\x22\x0d\
+\x0a   height=\x2248\x22\x0d\
+\x0a   viewBox=\x220 0\
+ 48 48\x22\x0d\x0a   vers\
+ion=\x221.1\x22\x0d\x0a   id\
+=\x22svg4\x22\x0d\x0a   sodi\
+podi:docname=\x22ac\
+cept.svg\x22\x0d\x0a   in\
+kscape:version=\x22\
+0.92.3 (2405546,\
+ 2018-03-11)\x22>\x0d\x0a\
+  <metadata\x0d\x0a   \
+  id=\x22metadata10\
+\x22>\x0d\x0a    <rdf:RDF\
+>\x0d\x0a      <cc:Wor\
+k\x0d\x0a         rdf:\
+about=\x22\x22>\x0d\x0a     \
+   <dc:format>im\
+age/svg+xml</dc:\
+format>\x0d\x0a       \
+ <dc:type\x0d\x0a     \
+      rdf:resour\
+ce=\x22http://purl.\
+org/dc/dcmitype/\
+StillImage\x22 />\x0d\x0a\
+      </cc:Work>\
+\x0d\x0a    </rdf:RDF>\
+\x0d\x0a  </metadata>\x0d\
+\x0a  <defs\x0d\x0a     i\
+d=\x22defs8\x22 />\x0d\x0a  \
+<sodipodi:namedv\
+iew\x0d\x0a     pageco\
+lor=\x22#ffffff\x22\x0d\x0a \
+    bordercolor=\
+\x22#666666\x22\x0d\x0a     \
 borderopacity=\x221\
-\x22\x0a     objecttol\
-erance=\x2210\x22\x0a    \
- gridtolerance=\x22\
-10\x22\x0a     guideto\
-lerance=\x2210\x22\x0a   \
-  inkscape:pageo\
-pacity=\x220\x22\x0a     \
-inkscape:pagesha\
-dow=\x222\x22\x0a     ink\
-scape:window-wid\
-th=\x221853\x22\x0a     i\
-nkscape:window-h\
-eight=\x221025\x22\x0a   \
-  id=\x22namedview6\
-\x22\x0a     showgrid=\
-\x22false\x22\x0a     ink\
-scape:zoom=\x222.45\
-83333\x22\x0a     inks\
-cape:cx=\x22-184.46\
-43\x22\x0a     inkscap\
-e:cy=\x2239.302561\x22\
+\x22\x0d\x0a     objectto\
+lerance=\x2210\x22\x0d\x0a  \
+   gridtolerance\
+=\x2210\x22\x0d\x0a     guid\
+etolerance=\x2210\x22\x0d\
+\x0a     inkscape:p\
+ageopacity=\x220\x22\x0d\x0a\
+     inkscape:pa\
+geshadow=\x222\x22\x0d\x0a  \
+   inkscape:wind\
+ow-width=\x221853\x22\x0d\
 \x0a     inkscape:w\
-indow-x=\x2267\x22\x0a   \
-  inkscape:windo\
-w-y=\x2227\x22\x0a     in\
-kscape:window-ma\
-ximized=\x221\x22\x0a    \
+indow-height=\x2210\
+25\x22\x0d\x0a     id=\x22na\
+medview6\x22\x0d\x0a     \
+showgrid=\x22false\x22\
+\x0d\x0a     inkscape:\
+zoom=\x222.4583333\x22\
+\x0d\x0a     inkscape:\
+cx=\x22-184.4643\x22\x0d\x0a\
+     inkscape:cy\
+=\x2239.302561\x22\x0d\x0a  \
+   inkscape:wind\
+ow-x=\x2267\x22\x0d\x0a     \
+inkscape:window-\
+y=\x2227\x22\x0d\x0a     ink\
+scape:window-max\
+imized=\x221\x22\x0d\x0a    \
  inkscape:curren\
 t-layer=\x22svg4\x22 /\
->\x0a  <path\x0a     s\
-tyle=\x22fill:#00d4\
-aa;fill-rule:eve\
-nodd;stroke:#00d\
-4aa;stroke-width\
-:1.15240359px;st\
-roke-linecap:but\
-t;stroke-linejoi\
-n:miter;stroke-o\
-pacity:1\x22\x0a     d\
-=\x22M 4.1877492,25\
-.155303 15.67271\
-9,39.687308 45.9\
-08665,13.904718 \
-41.455309,10.857\
-686 17.079041,29\
-.139883 8.875491\
-5,23.748979 Z\x22\x0a \
-    id=\x22path815\x22\
-\x0a     inkscape:c\
-onnector-curvatu\
-re=\x220\x22 />\x0a</svg>\
-\x0a\
-\x00\x00\x0c=\
+>\x0d\x0a  <path\x0d\x0a    \
+ style=\x22fill:#00\
+d4aa;fill-rule:e\
+venodd;stroke:#0\
+0d4aa;stroke-wid\
+th:1.15240359px;\
+stroke-linecap:b\
+utt;stroke-linej\
+oin:miter;stroke\
+-opacity:1\x22\x0d\x0a   \
+  d=\x22M 4.1877492\
+,25.155303 15.67\
+2719,39.687308 4\
+5.908665,13.9047\
+18 41.455309,10.\
+857686 17.079041\
+,29.139883 8.875\
+4915,23.748979 Z\
+\x22\x0d\x0a     id=\x22path\
+815\x22\x0d\x0a     inksc\
+ape:connector-cu\
+rvature=\x220\x22 />\x0d\x0a\
+</svg>\x0d\x0a\
+\x00\x00\x0c\x92\
 <\
 ?xml version=\x221.\
 0\x22 encoding=\x22UTF\
 -8\x22 standalone=\x22\
-no\x22?>\x0a<!-- Creat\
-ed with Inkscape\
- (http://www.ink\
-scape.org/) -->\x0a\
-\x0a<svg\x0a   xmlns:d\
-c=\x22http://purl.o\
-rg/dc/elements/1\
-.1/\x22\x0a   xmlns:cc\
-=\x22http://creativ\
-ecommons.org/ns#\
-\x22\x0a   xmlns:rdf=\x22\
-http://www.w3.or\
-g/1999/02/22-rdf\
--syntax-ns#\x22\x0a   \
-xmlns:svg=\x22http:\
-//www.w3.org/200\
-0/svg\x22\x0a   xmlns=\
-\x22http://www.w3.o\
-rg/2000/svg\x22\x0a   \
-xmlns:sodipodi=\x22\
-http://sodipodi.\
-sourceforge.net/\
-DTD/sodipodi-0.d\
-td\x22\x0a   xmlns:ink\
-scape=\x22http://ww\
-w.inkscape.org/n\
-amespaces/inksca\
-pe\x22\x0a   version=\x22\
-1.1\x22\x0a   id=\x22svg2\
-\x22\x0a   width=\x22192\x22\
-\x0a   height=\x22192\x22\
-\x0a   viewBox=\x220 0\
- 192 192\x22\x0a   sod\
+no\x22?>\x0d\x0a<!-- Crea\
+ted with Inkscap\
+e (http://www.in\
+kscape.org/) -->\
+\x0d\x0a\x0d\x0a<svg\x0d\x0a   xml\
+ns:dc=\x22http://pu\
+rl.org/dc/elemen\
+ts/1.1/\x22\x0d\x0a   xml\
+ns:cc=\x22http://cr\
+eativecommons.or\
+g/ns#\x22\x0d\x0a   xmlns\
+:rdf=\x22http://www\
+.w3.org/1999/02/\
+22-rdf-syntax-ns\
+#\x22\x0d\x0a   xmlns:svg\
+=\x22http://www.w3.\
+org/2000/svg\x22\x0d\x0a \
+  xmlns=\x22http://\
+www.w3.org/2000/\
+svg\x22\x0d\x0a   xmlns:s\
+odipodi=\x22http://\
+sodipodi.sourcef\
+orge.net/DTD/sod\
+ipodi-0.dtd\x22\x0d\x0a  \
+ xmlns:inkscape=\
+\x22http://www.inks\
+cape.org/namespa\
+ces/inkscape\x22\x0d\x0a \
+  version=\x221.1\x22\x0d\
+\x0a   id=\x22svg2\x22\x0d\x0a \
+  width=\x22192\x22\x0d\x0a \
+  height=\x22192\x22\x0d\x0a\
+   viewBox=\x220 0 \
+192 192\x22\x0d\x0a   sod\
 ipodi:docname=\x22d\
-elete2.svg\x22\x0a   i\
-nkscape:version=\
-\x220.92.3 (2405546\
-, 2018-03-11)\x22>\x0a\
-  <metadata\x0a    \
- id=\x22metadata8\x22>\
-\x0a    <rdf:RDF>\x0a \
-     <cc:Work\x0a  \
-       rdf:about\
-=\x22\x22>\x0a        <dc\
-:format>image/sv\
-g+xml</dc:format\
->\x0a        <dc:ty\
-pe\x0a           rd\
-f:resource=\x22http\
-://purl.org/dc/d\
-cmitype/StillIma\
-ge\x22 />\x0a        <\
-dc:title />\x0a    \
-  </cc:Work>\x0a   \
- </rdf:RDF>\x0a  </\
-metadata>\x0a  <def\
-s\x0a     id=\x22defs6\
-\x22 />\x0a  <sodipodi\
-:namedview\x0a     \
-pagecolor=\x22#ffff\
-ff\x22\x0a     borderc\
-olor=\x22#666666\x22\x0a \
-    borderopacit\
-y=\x221\x22\x0a     objec\
-ttolerance=\x2210\x22\x0a\
-     gridtoleran\
-ce=\x2210\x22\x0a     gui\
-detolerance=\x2210\x22\
-\x0a     inkscape:p\
-ageopacity=\x220\x22\x0a \
-    inkscape:pag\
-eshadow=\x222\x22\x0a    \
- inkscape:window\
--width=\x221853\x22\x0a  \
-   inkscape:wind\
-ow-height=\x221025\x22\
-\x0a     id=\x22namedv\
-iew4\x22\x0a     showg\
-rid=\x22false\x22\x0a    \
- inkscape:zoom=\x22\
-1.7383042\x22\x0a     \
-inkscape:cx=\x22-10\
-5.16921\x22\x0a     in\
-kscape:cy=\x226.575\
-1461\x22\x0a     inksc\
+elete2.svg\x22\x0d\x0a   \
+inkscape:version\
+=\x220.92.3 (240554\
+6, 2018-03-11)\x22>\
+\x0d\x0a  <metadata\x0d\x0a \
+    id=\x22metadata\
+8\x22>\x0d\x0a    <rdf:RD\
+F>\x0d\x0a      <cc:Wo\
+rk\x0d\x0a         rdf\
+:about=\x22\x22>\x0d\x0a    \
+    <dc:format>i\
+mage/svg+xml</dc\
+:format>\x0d\x0a      \
+  <dc:type\x0d\x0a    \
+       rdf:resou\
+rce=\x22http://purl\
+.org/dc/dcmitype\
+/StillImage\x22 />\x0d\
+\x0a        <dc:tit\
+le />\x0d\x0a      </c\
+c:Work>\x0d\x0a    </r\
+df:RDF>\x0d\x0a  </met\
+adata>\x0d\x0a  <defs\x0d\
+\x0a     id=\x22defs6\x22\
+ />\x0d\x0a  <sodipodi\
+:namedview\x0d\x0a    \
+ pagecolor=\x22#fff\
+fff\x22\x0d\x0a     borde\
+rcolor=\x22#666666\x22\
+\x0d\x0a     borderopa\
+city=\x221\x22\x0d\x0a     o\
+bjecttolerance=\x22\
+10\x22\x0d\x0a     gridto\
+lerance=\x2210\x22\x0d\x0a  \
+   guidetoleranc\
+e=\x2210\x22\x0d\x0a     ink\
+scape:pageopacit\
+y=\x220\x22\x0d\x0a     inks\
+cape:pageshadow=\
+\x222\x22\x0d\x0a     inksca\
+pe:window-width=\
+\x221853\x22\x0d\x0a     ink\
+scape:window-hei\
+ght=\x221025\x22\x0d\x0a    \
+ id=\x22namedview4\x22\
+\x0d\x0a     showgrid=\
+\x22false\x22\x0d\x0a     in\
+kscape:zoom=\x221.7\
+383042\x22\x0d\x0a     in\
+kscape:cx=\x22-105.\
+16921\x22\x0d\x0a     ink\
+scape:cy=\x226.5751\
+461\x22\x0d\x0a     inksc\
 ape:window-x=\x2267\
-\x22\x0a     inkscape:\
-window-y=\x2227\x22\x0a  \
-   inkscape:wind\
-ow-maximized=\x221\x22\
-\x0a     inkscape:c\
-urrent-layer=\x22g8\
-31\x22 />\x0a  <g\x0a    \
- id=\x22g831\x22\x0a     \
-style=\x22stroke:#3\
-7c8ab;stroke-wid\
-th:21;stroke-mit\
-erlimit:4;stroke\
--dasharray:none\x22\
->\x0a    <g\x0a       \
-id=\x22g858\x22\x0a      \
- transform=\x22tran\
-slate(-336.53488\
-,3.4516398)\x22>\x0a  \
-    <path\x0a      \
-   sodipodi:node\
-types=\x22cc\x22\x0a     \
-    style=\x22fill:\
-none;fill-rule:e\
-venodd;stroke:#f\
-f8080;stroke-wid\
-th:15.57077312;s\
-troke-linecap:ro\
-und;stroke-linej\
-oin:miter;stroke\
--miterlimit:4;st\
-roke-dasharray:n\
-one;stroke-opaci\
-ty:1\x22\x0a         d\
-=\x22M 58.686516,34\
-.154113 133.6998\
-2,108.38751\x22\x0a   \
-      id=\x22path81\
-2\x22\x0a         inks\
-cape:connector-c\
-urvature=\x220\x22 />\x0a\
-      <path\x0a    \
-     sodipodi:no\
-detypes=\x22cc\x22\x0a   \
-      style=\x22fil\
-l:none;fill-rule\
-:evenodd;stroke:\
-#ff8080;stroke-w\
-idth:15.57077312\
-;stroke-linecap:\
-round;stroke-lin\
-ejoin:miter;stro\
+\x22\x0d\x0a     inkscape\
+:window-y=\x2227\x22\x0d\x0a\
+     inkscape:wi\
+ndow-maximized=\x22\
+1\x22\x0d\x0a     inkscap\
+e:current-layer=\
+\x22g831\x22 />\x0d\x0a  <g\x0d\
+\x0a     id=\x22g831\x22\x0d\
+\x0a     style=\x22str\
+oke:#37c8ab;stro\
+ke-width:21;stro\
 ke-miterlimit:4;\
 stroke-dasharray\
-:none;stroke-opa\
-city:1\x22\x0a        \
- d=\x22M 132.74009,\
-34.474021 59.646\
-243,108.0676\x22\x0a  \
-       id=\x22path8\
-12-3\x22\x0a         i\
-nkscape:connecto\
-r-curvature=\x220\x22 \
-/>\x0a    </g>\x0a    \
-<path\x0a       ink\
-scape:connector-\
-curvature=\x220\x22\x0a  \
-     id=\x22path812\
--7\x22\x0a       d=\x22M \
-48.209069,89.302\
-145 123.22237,16\
-3.53554\x22\x0a       \
+:none\x22>\x0d\x0a    <g\x0d\
+\x0a       id=\x22g858\
+\x22\x0d\x0a       transf\
+orm=\x22translate(-\
+336.53488,3.4516\
+398)\x22>\x0d\x0a      <p\
+ath\x0d\x0a         so\
+dipodi:nodetypes\
+=\x22cc\x22\x0d\x0a         \
 style=\x22fill:none\
 ;fill-rule:eveno\
 dd;stroke:#ff808\
@@ -463,178 +425,235 @@
 erlimit:4;stroke\
 -dasharray:none;\
 stroke-opacity:1\
-\x22\x0a       sodipod\
-i:nodetypes=\x22cc\x22\
- />\x0a    <path\x0a  \
+\x22\x0d\x0a         d=\x22M\
+ 58.686516,34.15\
+4113 133.69982,1\
+08.38751\x22\x0d\x0a     \
+    id=\x22path812\x22\
+\x0d\x0a         inksc\
+ape:connector-cu\
+rvature=\x220\x22 />\x0d\x0a\
+      <path\x0d\x0a   \
+      sodipodi:n\
+odetypes=\x22cc\x22\x0d\x0a \
+        style=\x22f\
+ill:none;fill-ru\
+le:evenodd;strok\
+e:#ff8080;stroke\
+-width:15.570773\
+12;stroke-lineca\
+p:round;stroke-l\
+inejoin:miter;st\
+roke-miterlimit:\
+4;stroke-dasharr\
+ay:none;stroke-o\
+pacity:1\x22\x0d\x0a     \
+    d=\x22M 132.740\
+09,34.474021 59.\
+646243,108.0676\x22\
+\x0d\x0a         id=\x22p\
+ath812-3\x22\x0d\x0a     \
+    inkscape:con\
+nector-curvature\
+=\x220\x22 />\x0d\x0a    </g\
+>\x0d\x0a    <path\x0d\x0a  \
      inkscape:co\
 nnector-curvatur\
-e=\x220\x22\x0a       id=\
-\x22path812-3-5\x22\x0a  \
+e=\x220\x22\x0d\x0a       id\
+=\x22path812-7\x22\x0d\x0a  \
+     d=\x22M 48.209\
+069,89.302145 12\
+3.22237,163.5355\
+4\x22\x0d\x0a       style\
+=\x22fill:none;fill\
+-rule:evenodd;st\
+roke:#ff8080;str\
+oke-width:15.570\
+77312;stroke-lin\
+ecap:round;strok\
+e-linejoin:miter\
+;stroke-miterlim\
+it:4;stroke-dash\
+array:none;strok\
+e-opacity:1\x22\x0d\x0a  \
+     sodipodi:no\
+detypes=\x22cc\x22 />\x0d\
+\x0a    <path\x0d\x0a    \
+   inkscape:conn\
+ector-curvature=\
+\x220\x22\x0d\x0a       id=\x22\
+path812-3-5\x22\x0d\x0a  \
      d=\x22M 122.26\
 264,89.622055 49\
 .168796,163.2156\
-3\x22\x0a       style=\
-\x22fill:none;fill-\
-rule:evenodd;str\
-oke:#ff8080;stro\
-ke-width:15.5707\
-7312;stroke-line\
-cap:round;stroke\
--linejoin:miter;\
-stroke-miterlimi\
-t:4;stroke-dasha\
-rray:none;stroke\
--opacity:1\x22\x0a    \
-   sodipodi:node\
-types=\x22cc\x22 />\x0a  \
-</g>\x0a</svg>\x0a\
-\x00\x00\x09\x10\
+3\x22\x0d\x0a       style\
+=\x22fill:none;fill\
+-rule:evenodd;st\
+roke:#ff8080;str\
+oke-width:15.570\
+77312;stroke-lin\
+ecap:round;strok\
+e-linejoin:miter\
+;stroke-miterlim\
+it:4;stroke-dash\
+array:none;strok\
+e-opacity:1\x22\x0d\x0a  \
+     sodipodi:no\
+detypes=\x22cc\x22 />\x0d\
+\x0a  </g>\x0d\x0a</svg>\x0d\
+\x0a\
+\x00\x00\x09U\
 <\
 ?xml version=\x221.\
 0\x22 encoding=\x22UTF\
 -8\x22 standalone=\x22\
-no\x22?>\x0a<!-- Creat\
-ed with Inkscape\
- (http://www.ink\
-scape.org/) -->\x0a\
-\x0a<svg\x0a   xmlns:d\
-c=\x22http://purl.o\
-rg/dc/elements/1\
-.1/\x22\x0a   xmlns:cc\
-=\x22http://creativ\
-ecommons.org/ns#\
-\x22\x0a   xmlns:rdf=\x22\
-http://www.w3.or\
-g/1999/02/22-rdf\
--syntax-ns#\x22\x0a   \
-xmlns:svg=\x22http:\
-//www.w3.org/200\
-0/svg\x22\x0a   xmlns=\
-\x22http://www.w3.o\
-rg/2000/svg\x22\x0a   \
-xmlns:sodipodi=\x22\
-http://sodipodi.\
-sourceforge.net/\
-DTD/sodipodi-0.d\
-td\x22\x0a   xmlns:ink\
-scape=\x22http://ww\
-w.inkscape.org/n\
-amespaces/inksca\
-pe\x22\x0a   version=\x22\
-1.1\x22\x0a   id=\x22svg2\
-\x22\x0a   width=\x22192\x22\
-\x0a   height=\x22192\x22\
-\x0a   viewBox=\x220 0\
- 192 192\x22\x0a   sod\
+no\x22?>\x0d\x0a<!-- Crea\
+ted with Inkscap\
+e (http://www.in\
+kscape.org/) -->\
+\x0d\x0a\x0d\x0a<svg\x0d\x0a   xml\
+ns:dc=\x22http://pu\
+rl.org/dc/elemen\
+ts/1.1/\x22\x0d\x0a   xml\
+ns:cc=\x22http://cr\
+eativecommons.or\
+g/ns#\x22\x0d\x0a   xmlns\
+:rdf=\x22http://www\
+.w3.org/1999/02/\
+22-rdf-syntax-ns\
+#\x22\x0d\x0a   xmlns:svg\
+=\x22http://www.w3.\
+org/2000/svg\x22\x0d\x0a \
+  xmlns=\x22http://\
+www.w3.org/2000/\
+svg\x22\x0d\x0a   xmlns:s\
+odipodi=\x22http://\
+sodipodi.sourcef\
+orge.net/DTD/sod\
+ipodi-0.dtd\x22\x0d\x0a  \
+ xmlns:inkscape=\
+\x22http://www.inks\
+cape.org/namespa\
+ces/inkscape\x22\x0d\x0a \
+  version=\x221.1\x22\x0d\
+\x0a   id=\x22svg2\x22\x0d\x0a \
+  width=\x22192\x22\x0d\x0a \
+  height=\x22192\x22\x0d\x0a\
+   viewBox=\x220 0 \
+192 192\x22\x0d\x0a   sod\
 ipodi:docname=\x22d\
-elete3.svg\x22\x0a   i\
-nkscape:version=\
-\x220.92.4 (unknown\
-)\x22>\x0a  <metadata\x0a\
-     id=\x22metadat\
-a8\x22>\x0a    <rdf:RD\
-F>\x0a      <cc:Wor\
-k\x0a         rdf:a\
-bout=\x22\x22>\x0a       \
- <dc:format>imag\
-e/svg+xml</dc:fo\
-rmat>\x0a        <d\
-c:type\x0a         \
-  rdf:resource=\x22\
-http://purl.org/\
-dc/dcmitype/Stil\
-lImage\x22 />\x0a     \
-   <dc:title />\x0a\
-      </cc:Work>\
-\x0a    </rdf:RDF>\x0a\
-  </metadata>\x0a  \
-<defs\x0a     id=\x22d\
-efs6\x22 />\x0a  <sodi\
-podi:namedview\x0a \
-    pagecolor=\x22#\
-ffffff\x22\x0a     bor\
-dercolor=\x22#66666\
-6\x22\x0a     borderop\
-acity=\x221\x22\x0a     o\
-bjecttolerance=\x22\
-10\x22\x0a     gridtol\
-erance=\x2210\x22\x0a    \
- guidetolerance=\
-\x2210\x22\x0a     inksca\
-pe:pageopacity=\x22\
-0\x22\x0a     inkscape\
-:pageshadow=\x222\x22\x0a\
-     inkscape:wi\
-ndow-width=\x221863\
-\x22\x0a     inkscape:\
-window-height=\x221\
-025\x22\x0a     id=\x22na\
-medview4\x22\x0a     s\
-howgrid=\x22false\x22\x0a\
-     inkscape:zo\
-om=\x221.7383042\x22\x0a \
-    inkscape:cx=\
-\x2228.86947\x22\x0a     \
-inkscape:cy=\x226.5\
-751461\x22\x0a     ink\
+elete3.svg\x22\x0d\x0a   \
+inkscape:version\
+=\x220.92.4 (unknow\
+n)\x22>\x0d\x0a  <metadat\
+a\x0d\x0a     id=\x22meta\
+data8\x22>\x0d\x0a    <rd\
+f:RDF>\x0d\x0a      <c\
+c:Work\x0d\x0a        \
+ rdf:about=\x22\x22>\x0d\x0a\
+        <dc:form\
+at>image/svg+xml\
+</dc:format>\x0d\x0a  \
+      <dc:type\x0d\x0a\
+           rdf:r\
+esource=\x22http://\
+purl.org/dc/dcmi\
+type/StillImage\x22\
+ />\x0d\x0a        <dc\
+:title />\x0d\x0a     \
+ </cc:Work>\x0d\x0a   \
+ </rdf:RDF>\x0d\x0a  <\
+/metadata>\x0d\x0a  <d\
+efs\x0d\x0a     id=\x22de\
+fs6\x22 />\x0d\x0a  <sodi\
+podi:namedview\x0d\x0a\
+     pagecolor=\x22\
+#ffffff\x22\x0d\x0a     b\
+ordercolor=\x22#666\
+666\x22\x0d\x0a     borde\
+ropacity=\x221\x22\x0d\x0a  \
+   objecttoleran\
+ce=\x2210\x22\x0d\x0a     gr\
+idtolerance=\x2210\x22\
+\x0d\x0a     guidetole\
+rance=\x2210\x22\x0d\x0a    \
+ inkscape:pageop\
+acity=\x220\x22\x0d\x0a     \
+inkscape:pagesha\
+dow=\x222\x22\x0d\x0a     in\
+kscape:window-wi\
+dth=\x221863\x22\x0d\x0a    \
+ inkscape:window\
+-height=\x221025\x22\x0d\x0a\
+     id=\x22namedvi\
+ew4\x22\x0d\x0a     showg\
+rid=\x22false\x22\x0d\x0a   \
+  inkscape:zoom=\
+\x221.7383042\x22\x0d\x0a   \
+  inkscape:cx=\x222\
+8.86947\x22\x0d\x0a     i\
+nkscape:cy=\x226.57\
+51461\x22\x0d\x0a     ink\
 scape:window-x=\x22\
-57\x22\x0a     inkscap\
-e:window-y=\x2227\x22\x0a\
-     inkscape:wi\
-ndow-maximized=\x22\
-1\x22\x0a     inkscape\
-:current-layer=\x22\
-g831\x22 />\x0a  <g\x0a  \
-   id=\x22g831\x22\x0a   \
-  style=\x22stroke:\
-#37c8ab;stroke-w\
-idth:21;stroke-m\
-iterlimit:4;stro\
-ke-dasharray:non\
-e\x22>\x0a    <path\x0a  \
-     inkscape:co\
-nnector-curvatur\
-e=\x220\x22\x0a       id=\
-\x22path812\x22\x0a      \
- d=\x22M 59.837063,\
-61.191958 134.85\
-037,135.42536\x22\x0a \
-      style=\x22fil\
-l:none;fill-rule\
-:evenodd;stroke:\
-#ff8080;stroke-w\
-idth:15.57077312\
-;stroke-linecap:\
-round;stroke-lin\
-ejoin:miter;stro\
-ke-miterlimit:4;\
-stroke-dasharray\
-:none;stroke-opa\
-city:1\x22\x0a       s\
-odipodi:nodetype\
-s=\x22cc\x22 />\x0a    <p\
-ath\x0a       inksc\
-ape:connector-cu\
-rvature=\x220\x22\x0a    \
-   id=\x22path812-3\
-\x22\x0a       d=\x22M 13\
+57\x22\x0d\x0a     inksca\
+pe:window-y=\x2227\x22\
+\x0d\x0a     inkscape:\
+window-maximized\
+=\x221\x22\x0d\x0a     inksc\
+ape:current-laye\
+r=\x22g831\x22 />\x0d\x0a  <\
+g\x0d\x0a     id=\x22g831\
+\x22\x0d\x0a     style=\x22s\
+troke:#37c8ab;st\
+roke-width:21;st\
+roke-miterlimit:\
+4;stroke-dasharr\
+ay:none\x22>\x0d\x0a    <\
+path\x0d\x0a       ink\
+scape:connector-\
+curvature=\x220\x22\x0d\x0a \
+      id=\x22path81\
+2\x22\x0d\x0a       d=\x22M \
+59.837063,61.191\
+958 134.85037,13\
+5.42536\x22\x0d\x0a      \
+ style=\x22fill:non\
+e;fill-rule:even\
+odd;stroke:#ff80\
+80;stroke-width:\
+15.57077312;stro\
+ke-linecap:round\
+;stroke-linejoin\
+:miter;stroke-mi\
+terlimit:4;strok\
+e-dasharray:none\
+;stroke-opacity:\
+1\x22\x0d\x0a       sodip\
+odi:nodetypes=\x22c\
+c\x22 />\x0d\x0a    <path\
+\x0d\x0a       inkscap\
+e:connector-curv\
+ature=\x220\x22\x0d\x0a     \
+  id=\x22path812-3\x22\
+\x0d\x0a       d=\x22M 13\
 3.89064,61.51186\
 6 60.79679,135.1\
-0545\x22\x0a       sty\
-le=\x22fill:none;fi\
-ll-rule:evenodd;\
-stroke:#ff8080;s\
-troke-width:15.5\
-7077312;stroke-l\
-inecap:round;str\
-oke-linejoin:mit\
-er;stroke-miterl\
-imit:4;stroke-da\
-sharray:none;str\
-oke-opacity:1\x22\x0a \
-      sodipodi:n\
-odetypes=\x22cc\x22 />\
-\x0a  </g>\x0a</svg>\x0a\
+0545\x22\x0d\x0a       st\
+yle=\x22fill:none;f\
+ill-rule:evenodd\
+;stroke:#ff8080;\
+stroke-width:15.\
+57077312;stroke-\
+linecap:round;st\
+roke-linejoin:mi\
+ter;stroke-miter\
+limit:4;stroke-d\
+asharray:none;st\
+roke-opacity:1\x22\x0d\
+\x0a       sodipodi\
+:nodetypes=\x22cc\x22 \
+/>\x0d\x0a  </g>\x0d\x0a</sv\
+g>\x0d\x0a\
 "
 
 qt_resource_name = b"\
@@ -672,15 +691,6 @@
 \x00\x00\x00\x10\x00\x02\x00\x00\x00\x04\x00\x00\x00\x03\
 \x00\x00\x00\x00\x00\x00\x00\x00\
 \x00\x00\x00 \x00\x00\x00\x00\x00\x01\x00\x00\x00\x00\
-<<<<<<< HEAD
-\x00\x00\x01\x82\xacy^\x81\
-\x00\x00\x00V\x00\x00\x00\x00\x00\x01\x00\x00\x11s\
-\x00\x00\x01\x82\xacy^i\
-\x00\x00\x00<\x00\x00\x00\x00\x00\x01\x00\x00\x0am\
-\x00\x00\x01\x82\xacy^]\
-\x00\x00\x00r\x00\x00\x00\x00\x00\x01\x00\x00\x1d\xb4\
-\x00\x00\x01\x82\xacy^a\
-=======
 \x00\x00\x01\x86\x02\x8d2\xc1\
 \x00\x00\x00V\x00\x00\x00\x00\x00\x01\x00\x00\x11\xf2\
 \x00\x00\x01\x86\x02\x8d2\xc2\
@@ -688,7 +698,6 @@
 \x00\x00\x01\x86\x02\x8d2\xc0\
 \x00\x00\x00r\x00\x00\x00\x00\x00\x01\x00\x00\x1e\x88\
 \x00\x00\x01\x86\x02\x8d2\xc1\
->>>>>>> 23bda669
 "
 
 def qInitResources():
